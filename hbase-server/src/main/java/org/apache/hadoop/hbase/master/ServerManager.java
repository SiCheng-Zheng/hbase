--- conflicted
+++ resolved
@@ -703,153 +703,11 @@
 
   // RPC methods to region servers
 
-<<<<<<< HEAD
-=======
-  /**
-   * Sends an OPEN RPC to the specified server to open the specified region.
-   * <p>
-   * Open should not fail but can if server just crashed.
-   * <p>
-   * @param server server to open a region
-   * @param region region to open
-   * @param favoredNodes
-   */
-  public RegionOpeningState sendRegionOpen(final ServerName server,
-      HRegionInfo region, List<ServerName> favoredNodes)
-  throws IOException {
-    AdminService.BlockingInterface admin = getRsAdmin(server);
-    if (admin == null) {
-      throw new IOException("Attempting to send OPEN RPC to server " + server.toString() +
-        " failed because no RPC connection found to this server");
-    }
-    OpenRegionRequest request =
-        RequestConverter.buildOpenRegionRequest(server, region, favoredNodes, false, null);
-    try {
-      OpenRegionResponse response = admin.openRegion(null, request);
-      return ResponseConverter.getRegionOpeningState(response);
-    } catch (ServiceException se) {
-      checkForRSznode(server, se);
-      throw ProtobufUtil.getRemoteException(se);
-    }
-  }
-
-  /**
-   * Check for an odd state, where we think an RS is up but it is not. Do it on OPEN.
-   * This is only case where the check makes sense.
-   *
-   * <p>We are checking for instance of HBASE-9593 where a RS registered but died before it put
-   * up its znode in zk. In this case, the RS made it into the list of online servers but it
-   * is not actually UP. We do the check here where there is an evident problem rather
-   * than do some crazy footwork where we'd have master check zk after a RS had reported
-   * for duty with provisional state followed by a confirmed state; that'd be a mess.
-   * Real fix is HBASE-17733.
-   */
-  private void checkForRSznode(final ServerName serverName, final ServiceException se) {
-    if (se.getCause() == null) return;
-    Throwable t = se.getCause();
-    if (t instanceof ConnectException) {
-      // If this, proceed to do cleanup.
-    } else {
-      // Look for FailedServerException
-      if (!(t instanceof IOException)) return;
-      if (t.getCause() == null) return;
-      if (!(t.getCause() instanceof FailedServerException)) return;
-      // Ok, found FailedServerException -- continue.
-    }
-    if (!isServerOnline(serverName)) return;
-    // We think this server is online. Check it has a znode up. Currently, a RS
-    // registers an ephereral znode in zk. If not present, something is up. Maybe
-    // HBASE-9593 where RS crashed AFTER reportForDuty but BEFORE it put up an ephemeral
-    // znode.
-    List<String> servers = null;
-    try {
-      servers = getRegionServersInZK(this.master.getZooKeeper());
-    } catch (KeeperException ke) {
-      LOG.warn("Failed to list regionservers", ke);
-      // ZK is malfunctioning, don't hang here
-    }
-    boolean found = false;
-    if (servers != null) {
-      for (String serverNameAsStr: servers) {
-        ServerName sn = ServerName.valueOf(serverNameAsStr);
-        if (sn.equals(serverName)) {
-          // Found a server up in zk.
-          found = true;
-          break;
-        }
-      }
-    }
-    if (!found) {
-      LOG.warn("Online server " + serverName.toString() + " has no corresponding " +
-        "ephemeral znode (Did it die before registering in zk?); " +
-          "calling expire to clean it up!");
-      expireServer(serverName);
-    }
-  }
-
-  /**
-   * Sends an OPEN RPC to the specified server to open the specified region.
-   * <p>
-   * Open should not fail but can if server just crashed.
-   * <p>
-   * @param server server to open a region
-   * @param regionOpenInfos info of a list of regions to open
-   * @return a list of region opening states
-   */
-  public List<RegionOpeningState> sendRegionOpen(ServerName server,
-      List<Pair<HRegionInfo, List<ServerName>>> regionOpenInfos,
-      List<Pair<ClockType, Long>> nodeTimes) throws IOException {
-    AdminService.BlockingInterface admin = getRsAdmin(server);
-    if (admin == null) {
-      throw new IOException("Attempting to send OPEN RPC to server " + server.toString() +
-        " failed because no RPC connection found to this server");
-    }
-
-    OpenRegionRequest request =
-        RequestConverter.buildOpenRegionRequest(server, regionOpenInfos, false, nodeTimes);
-    try {
-      OpenRegionResponse response = admin.openRegion(null, request);
-      return ResponseConverter.getRegionOpeningStateList(response);
-    } catch (ServiceException se) {
-      checkForRSznode(server, se);
-      throw ProtobufUtil.getRemoteException(se);
-    }
-  }
-
->>>>>>> 82a9cec5
   private HBaseRpcController newRpcController() {
     return rpcControllerFactory == null ? null : rpcControllerFactory.newController();
   }
 
   /**
-<<<<<<< HEAD
-=======
-   * Sends an CLOSE RPC to the specified server to close the specified region.
-   * <p>
-   * A region server could reject the close request because it either does not
-   * have the specified region or the region is being split.
-   * @param server server to open a region
-   * @param region region to open
-   * @param dest - if the region is moved to another server, the destination server. null otherwise.
-   * @throws IOException
-   */
-  public boolean sendRegionClose(ServerName server, HRegionInfo region,
-      ServerName dest, List<Pair<ClockType, Long>> nodeTimes) throws IOException {
-    if (server == null) throw new NullPointerException("Passed server is null");
-    AdminService.BlockingInterface admin = getRsAdmin(server);
-    if (admin == null) {
-      throw new IOException("Attempting to send CLOSE RPC to server " +
-        server.toString() + " for region " +
-        region.getRegionNameAsString() +
-        " failed because no RPC connection found to this server");
-    }
-    HBaseRpcController controller = newRpcController();
-    return ProtobufUtil.closeRegion(controller, admin, server, region.getRegionName(), dest,
-        nodeTimes);
-  }
-
-  /**
->>>>>>> 82a9cec5
    * Sends a WARMUP RPC to the specified server to warmup the specified region.
    * <p>
    * A region server could reject the close request because it either does not
