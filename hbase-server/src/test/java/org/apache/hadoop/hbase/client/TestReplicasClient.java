--- conflicted
+++ resolved
@@ -248,11 +248,7 @@
 
   private void closeRegion(HRegionInfo hri) throws Exception {
     AdminProtos.CloseRegionRequest crr = ProtobufUtil.buildCloseRegionRequest(
-<<<<<<< HEAD
-      getRS().getServerName(), hri.getRegionName());
-=======
       getRS().getServerName(), hri.getEncodedName(), null);
->>>>>>> 82a9cec5
     AdminProtos.CloseRegionResponse responseClose = getRS()
         .getRSRpcServices().closeRegion(null, crr);
     Assert.assertTrue(responseClose.getClosed());
